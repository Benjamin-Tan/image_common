// Copyright (c) 2009, Willow Garage, Inc.
//
// Redistribution and use in source and binary forms, with or without
// modification, are permitted provided that the following conditions are met:
//
//    * Redistributions of source code must retain the above copyright
//      notice, this list of conditions and the following disclaimer.
//
//    * Redistributions in binary form must reproduce the above copyright
//      notice, this list of conditions and the following disclaimer in the
//      documentation and/or other materials provided with the distribution.
//
//    * Neither the name of the Willow Garage nor the names of its
//      contributors may be used to endorse or promote products derived from
//      this software without specific prior written permission.
//
// THIS SOFTWARE IS PROVIDED BY THE COPYRIGHT HOLDERS AND CONTRIBUTORS "AS IS"
// AND ANY EXPRESS OR IMPLIED WARRANTIES, INCLUDING, BUT NOT LIMITED TO, THE
// IMPLIED WARRANTIES OF MERCHANTABILITY AND FITNESS FOR A PARTICULAR PURPOSE
// ARE DISCLAIMED. IN NO EVENT SHALL THE COPYRIGHT HOLDER OR CONTRIBUTORS BE
// LIABLE FOR ANY DIRECT, INDIRECT, INCIDENTAL, SPECIAL, EXEMPLARY, OR
// CONSEQUENTIAL DAMAGES (INCLUDING, BUT NOT LIMITED TO, PROCUREMENT OF
// SUBSTITUTE GOODS OR SERVICES; LOSS OF USE, DATA, OR PROFITS; OR BUSINESS
// INTERRUPTION) HOWEVER CAUSED AND ON ANY THEORY OF LIABILITY, WHETHER IN
// CONTRACT, STRICT LIABILITY, OR TORT (INCLUDING NEGLIGENCE OR OTHERWISE)
// ARISING IN ANY WAY OUT OF THE USE OF THIS SOFTWARE, EVEN IF ADVISED OF THE
// POSSIBILITY OF SUCH DAMAGE.

#ifndef IMAGE_TRANSPORT__RAW_PUBLISHER_HPP_
#define IMAGE_TRANSPORT__RAW_PUBLISHER_HPP_

#include <string>
#include <utility>

#include "sensor_msgs/msg/image.hpp"

#include "image_transport/simple_publisher_plugin.hpp"
#include "image_transport/visibility_control.hpp"

namespace image_transport
{

/**
 * \brief The default PublisherPlugin.
 *
 * RawPublisher is a simple wrapper for ros::Publisher, publishing unaltered Image
 * messages on the base topic.
 */

template<class NodeType = rclcpp::Node>
class RawPublisher : public SimplePublisherPlugin<sensor_msgs::msg::Image, NodeType>
{
public:
  virtual ~RawPublisher() {}

  virtual std::string getTransportName() const
  {
    return "raw";
  }

  virtual bool supportsUniquePtrPub() const
  {
    return true;
  }

protected:
<<<<<<< HEAD
  virtual void publish(
    const sensor_msgs::msg::Image & message,
    const typename SimplePublisherPlugin<sensor_msgs::msg::Image,
    NodeType>::PublishFn & publish_fn) const
=======
  [[deprecated("Use publish(const sensor_msgs::msg::Image&, const PublisherT&) instead.")]]
  virtual void publish(const sensor_msgs::msg::Image & message, const PublishFn & publish_fn) const
>>>>>>> d909f9bf
  {
    publish_fn(message);
  }

  virtual void publish(const sensor_msgs::msg::Image & message, const PublisherT & publisher) const
  {
    publisher->publish(message);
  }

  virtual void publish(
    sensor_msgs::msg::Image::UniquePtr message,
    const PublisherT & publisher) const
  {
    publisher->publish(std::move(message));
  }

  virtual std::string getTopicToAdvertise(const std::string & base_topic) const
  {
    return base_topic;
  }
};

}  // namespace image_transport

#endif  // IMAGE_TRANSPORT__RAW_PUBLISHER_HPP_<|MERGE_RESOLUTION|>--- conflicted
+++ resolved
@@ -64,27 +64,27 @@
   }
 
 protected:
-<<<<<<< HEAD
+  [[deprecated("Use publish(const sensor_msgs::msg::Image&, const PublisherT&) instead.")]]
   virtual void publish(
     const sensor_msgs::msg::Image & message,
     const typename SimplePublisherPlugin<sensor_msgs::msg::Image,
     NodeType>::PublishFn & publish_fn) const
-=======
-  [[deprecated("Use publish(const sensor_msgs::msg::Image&, const PublisherT&) instead.")]]
-  virtual void publish(const sensor_msgs::msg::Image & message, const PublishFn & publish_fn) const
->>>>>>> d909f9bf
   {
     publish_fn(message);
   }
 
-  virtual void publish(const sensor_msgs::msg::Image & message, const PublisherT & publisher) const
+  virtual void publish(
+    const sensor_msgs::msg::Image & message,
+    const typename SimplePublisherPlugin<sensor_msgs::msg::Image,
+    NodeType>::PublisherT & publisher) const
   {
     publisher->publish(message);
   }
 
   virtual void publish(
     sensor_msgs::msg::Image::UniquePtr message,
-    const PublisherT & publisher) const
+    const typename SimplePublisherPlugin<sensor_msgs::msg::Image,
+    NodeType>::PublisherT & publisher) const
   {
     publisher->publish(std::move(message));
   }
